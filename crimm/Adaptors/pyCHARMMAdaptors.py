--- conflicted
+++ resolved
@@ -1,17 +1,27 @@
 import tempfile
+import warnings
+import numpy as np
+import pycharmm as pcm
 import warnings
 import numpy as np
 import pycharmm as pcm
 from pycharmm import read, psf, coor
 from pycharmm import generate
 import pycharmm.settings as pcm_settings
+import pycharmm.settings as pcm_settings
 from pycharmm import ic, cons_harm, cons_fix
+from pycharmm import energy, cons_fix
 from pycharmm import energy
 from pycharmm import minimize as _minimize
 from pycharmm.generate import patch as charmm_patch
+from pycharmm.generate import patch as charmm_patch
 from pycharmm.psf import get_natom, delete_atoms
 from Bio.PDB.Selection import unfold_entities
+from Bio.PDB.Selection import unfold_entities
 from crimm.IO import get_pdb_str
+from crimm import StructEntities as Entities
+from crimm.Data.components_dict import nucleic_letters_1to3
+from pathlib import Path
 from crimm import StructEntities as Entities
 from crimm.Data.components_dict import nucleic_letters_1to3
 from pathlib import Path
@@ -320,158 +330,4 @@
         for atom_name, coordinate in atom_coords[st:end]:
             if atom_name in cur_res:
                 cur_res[atom_name].coord = coordinate
-    print(f'[crimm] Synchronized: {chain}')
-
-def get_charmm_coord_dict(selected_atoms, include_resname = True):
-    """Get a dictionary of coordinates of selected atoms from CHARMM.
-    The dictionary is organized by SEGID, and then by residue sequence and atom name.
-    """
-    # atom_idx from CHARMM is zero-indexed
-    atom_idx = np.array(selected_atoms.get_atom_indexes()) 
-    pos = pcm.coor.get_positions().to_numpy()
-    atom_pos = pos[atom_idx]
-<<<<<<< HEAD
-    resseq = [int(i) for i in selected_atoms.get_res_ids()]
-=======
-    resseq = []
-    for id_str in selected_atoms.get_res_ids():
-        if not id_str.isdigit():
-            ## CHARMM's residue ID can be in the format of "1A", "1B", etc.
-            id_str = ''.join([c for c in id_str if c.isdigit()])
-        resseq.append(int(id_str))
-    
->>>>>>> 6ce65a33
-    resnames = selected_atoms.get_res_names()
-    a_types = selected_atoms.get_atom_types()
-    segids = selected_atoms.get_seg_ids()
-    
-    coords_dict = {}
-    for segid, resseq, resname, a_name, coords in zip(
-        segids, resseq, resnames, a_types, atom_pos
-    ):
-        if segid not in coords_dict:
-            coords_dict[segid] = {}
-        if not include_resname:
-            coords_dict[segid][(resseq, a_name)] = coords
-        else:
-            coords_dict[segid][(resname, resseq, a_name)] = coords
-    return coords_dict
-
-def get_missing_water_h_dict(model):
-    missing_hydrogen_dict = {}
-    for water_chain in model.solvent:
-        for water in water_chain:
-            if len(water.missing_hydrogens) == 0:
-                continue
-            if water.segid not in missing_hydrogen_dict:
-                missing_hydrogen_dict[water.segid] = {}
-            for atom_name, missing_h in water.missing_hydrogens.items():
-                missing_h_key = (water.id[1], atom_name)
-                missing_hydrogen_dict[water.segid][missing_h_key] = missing_h
-    return missing_hydrogen_dict
-
-def _build_water_with_dicts(missing_water_h_dict, h_coords_dict):
-    for h_key, missing_h in missing_water_h_dict.items():
-        water_res = missing_h.parent
-        if h_key not in h_coords_dict:
-            raise KeyError(
-                f'Corresponding hydrogen coordinates for {missing_h} in {water_res} not found in CHARMM'
-            )
-        missing_h.coord = h_coords_dict[h_key]
-        h_name = h_key[-1]
-        water_res.missing_hydrogens.pop(h_name)
-        water_res.add(missing_h)
-
-def create_water_hs_from_charmm(model):
-    """Create missing hydrogen atoms in water residues from CHARMM."""
-    missing_water_h_dicts = get_missing_water_h_dict(model)
-    for segid, missing_h_dict in missing_water_h_dicts.items():
-        # build water hydrogen atoms in CHARMM
-        pcm.lingo.charmm_script(
-            f'hbuild sele SEGI {segid} .and. .not. TYPE O* end'
-        )
-        charmm_water_hs = (
-            pcm.SelectAtoms().by_seg_id(segid) & 
-            pcm.SelectAtoms().all_hydrogen_atoms()
-        )
-        h_coords_dict = get_charmm_coord_dict(
-            charmm_water_hs, include_resname=False
-        )
-        _build_water_with_dicts(missing_h_dict, h_coords_dict[segid])
-
-def fetch_coords_from_charmm(entity):
-    """Fetch coordinates from CHARMM to the entity."""
-    res_list = unfold_entities(entity, 'R')
-    all_charmm_atoms = pcm.SelectAtoms().all_atoms()
-    charmm_coord_dict = get_charmm_coord_dict(all_charmm_atoms)
-    for residue in res_list:
-        atoms = list(residue.get_atoms())
-        # Update lone pairs coordinates for heterogens too
-        if isinstance(residue, Entities.Heterogen):
-            atoms.extend(residue.lone_pairs)
-        resname = residue.resname
-        if resname == 'HIS':
-            # use histidine's CHARMM name
-            resname = residue.topo_definition.resname
-        if resname == 'HOH':
-            resname = 'TIP3'
-        segid = residue.segid
-        if segid == ' ':
-            raise ValueError(f'No SEGID assigned to {residue}')
-        resseq = residue.id[1]
-        for atom in atoms:
-            atom_name = atom.name
-            atom_key = (resname, resseq, atom_name)
-            if segid not in charmm_coord_dict:
-                raise KeyError(
-                    f'{atom} in {residue} with SEGID {segid} not found in CHARMM'
-                )
-            if atom_key not in charmm_coord_dict[segid]:
-                raise KeyError(
-                    f'{atom} in {residue} not found in CHARMM SEGMENT {segid}'
-                    f' with RESNAME {resname} RESID {resseq} ATOM NAME {atom_name}'
-                )
-            atom.coord = charmm_coord_dict[segid][atom_key]
-
-def sd_minimize(
-    nstep, non_bonded_script, tolenr=1e-3, tolgrd=1e-3, 
-    cons_harm_selection=None, cons_fix_selection=None
-):
-    """Perform steepest-descent minimization in CHARMM."""
-    # Implement the non-bonded parameters by "running" them.
-    non_bonded_script.run()
-    # equivalent to: 
-    # cons harm force 20 select type ca end
-    has_cons_harm = False
-    has_cons_fix = False
-    if cons_harm_selection is not None:
-        if cons_harm_selection.get_n_selected() == 0:
-            warnings.warn(
-                "Atom selection resulted zero atoms for CONS HARM! Skip CONS HARM setup"
-            )
-        else:
-            status = cons_harm.setup_absolute(
-                selection=cons_harm_selection,
-                force_const=20
-            )
-            has_cons_harm = not status
-            # The status would return False if success
-            warnings.warn(f"Absolute harmonic restraints setup success: {has_cons_harm}")
-    if cons_fix_selection is not None:
-        if cons_fix_selection.get_n_selected() == 0:
-            warnings.warn(
-                "Atom selection resulted zero atoms for CONS FIX! Skip CONS FIX setup"
-            )
-        else:
-            has_cons_fix = cons_fix.setup(cons_fix_selection)
-            warnings.warn(f"Atom fix constraint setup success: {has_cons_fix}")
-    # equivalent CHARMM scripting command: 
-    # minimize abnr nstep 1000 tole 1e-3 tolgr 1e-3
-    _minimize.run_sd(nstep=nstep, tolenr=tolenr, tolgrd=tolgrd)
-    if has_cons_harm:
-        cons_harm.turn_off()
-    if has_cons_fix:
-        cons_fix.turn_off()
-    # equivalent CHARMM scripting command: energy
-    ener_df = energy.get_energy()
-    return ener_df.iloc[0].to_dict()+    print(f'[crimm] Synchronized: {chain}')