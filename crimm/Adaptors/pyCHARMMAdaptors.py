import tempfile
import warnings
import numpy as np
import pycharmm as pcm
from pycharmm import read, psf, coor
from pycharmm import generate
import pycharmm.settings as pcm_settings
from pycharmm import ic, cons_harm, cons_fix
from pycharmm import energy
from pycharmm import minimize as _minimize
from pycharmm.generate import patch as charmm_patch
from pycharmm.psf import get_natom, delete_atoms
from Bio.PDB.Selection import unfold_entities
from crimm.IO import get_pdb_str
from crimm import StructEntities as Entities
from crimm.Data.components_dict import nucleic_letters_1to3
from pathlib import Path

def empty_charmm():
    """If any atom exists in current CHARMM runtime, remove them."""
    if get_natom() > 0:
        delete_atoms()

def load_topology(topo_generator):
    """Load topology and parameter files from a TopoGenerator object."""
    load_water_ions = False
    load_cgenff = False
    if 'cgenff' in topo_generator.res_def_dict:
        load_cgenff = True
        # rearrange the order of cgenff
        topo_generator.res_def_dict['cgenff'] = topo_generator.res_def_dict.pop('cgenff')
    if 'cgenff' in topo_generator.param_dict:
        topo_generator.param_dict['cgenff'] = topo_generator.param_dict.pop('cgenff')

    for i, (topo_type, topo_loader) in enumerate(topo_generator.res_def_dict.items()):
        if topo_type == 'water_ions':
            load_water_ions = True
            continue
        if topo_type == 'cgenff':
            continue
        with tempfile.NamedTemporaryFile('w', encoding = "utf-8") as tf:
            tf.write(f'* {topo_type.upper()} RTF Loaded from crimm\n')
            for line in topo_loader._raw_data_strings:
                if line.upper().startswith('RESI') or line.upper().startswith('PRES'):
                    line = '\n'+line
                tf.write(line+'\n')
            tf.flush() # has to flush first for long files!
            read.rtf(tf.name, append = bool(i))

    for i, (param_type, param_loader) in enumerate(topo_generator.param_dict.items()):
        if param_type == 'water_ions':
            load_water_ions = True
            continue
        if param_type == 'cgenff':
            continue
        with tempfile.NamedTemporaryFile('w', encoding = "utf-8") as tf:
            tf.write(f'* {param_type.upper()} PRM Loaded from crimm\n')
            for line in param_loader._raw_data_strings:
                tf.write(line+'\n')
            tf.flush()
            read.prm(tf.name, append = bool(i), flex=True)

    # load cgenff.rtf and cgenff.prm after all bio polymers
    if load_cgenff:
        abs_path = Path(__file__).resolve().parent.parent
        rtf_abs_path = abs_path / "Data/toppar/cgenff.rtf"
        prm_abs_path = abs_path / "Data/toppar/cgenff.prm"
        with open(rtf_abs_path, 'r', encoding='utf-8') as f:
            with tempfile.NamedTemporaryFile('w', encoding = "utf-8") as tf:
                tf.write('* CGENFF RTF Loaded from crimm\n')
                tf.write(f.read())
                tf.flush() # has to flush first for long files!
                read.rtf(tf.name, append = True)

        pcm_settings.set_bomb_level(-1)
        with open(prm_abs_path, 'r', encoding='utf-8') as f:
            with tempfile.NamedTemporaryFile('w', encoding = "utf-8") as tf:
                tf.write('* CGENFF PRM Loaded from crimm\n')
                tf.write(f.read())
                tf.flush() # has to flush first for long files!
                read.prm(tf.name, append=True, flex=True)
        pcm_settings.set_bomb_level(0)

        ligandrtf_blocks = topo_generator.cgenff_loader.toppar_blocks
        for resname, data_block in ligandrtf_blocks.items():
            with tempfile.NamedTemporaryFile('w', encoding = "utf-8") as tf:
                tf.write(f'* CGENFF TOPPAR for {resname} Loaded from crimm\n')
                tf.write(data_block)
                tf.flush() # has to flush first for long files!
                read.stream(tf.name)
        
    # load water_ions.str at the end
    if load_water_ions:
        abs_path = Path(__file__).resolve().parent.parent
        abs_path = abs_path / "Data/toppar/water_ions.str"
        with open(abs_path, 'r', encoding='utf-8') as f:
            with tempfile.NamedTemporaryFile('w', encoding = "utf-8") as tf:
                tf.write('* WATER ION TOPPAR Loaded from crimm\n')
                for line in f.readlines():
                    tf.write(line)
                tf.flush()
                read.stream(tf.name)

def load_chain(chain, hbuild = False, report = False):
    if not chain.is_continuous():
        raise ValueError("Chain is not continuous! Fix the chain first!")
    ##TODO: change seg id based on chain type (use NUC for nucleic)
    segid = f'PRO{chain.id[0]}'
    m_chain = _get_charmm_named_chain(chain, segid)
    first_res = m_chain.child_list[0]
    last_res = m_chain.child_list[-1]
    first_patch, last_patch = '', ''
    other_patches = {}
    for res in m_chain.residues[1:-1]:
        # iterate over all residues except the first and last to find 
        # if any residue has been patched
        if (patch_name:=res.topo_definition.patch_with) is not None:
            if patch_name == 'DISU':
                # skip disulfide bond patch in this step
                continue
            resseq = res.id[1]
            # CHARMM requires the patch location to be in the format of
            # SEGID RESSEQ
            patch_loc = f'{segid} {resseq}'
            other_patches[patch_loc] = patch_name
    if (patch_name:=first_res.topo_definition.patch_with) is not None:
        first_patch = patch_name
        
    if (patch_name:=last_res.topo_definition.patch_with) is not None:
        last_patch = patch_name
        
    with tempfile.NamedTemporaryFile('w') as tf:
        tf.write(get_pdb_str(m_chain, use_charmm_format=True))
        tf.write('END\n')
        tf.flush()
        _load_chain(
            tf.name, segnames=[segid], first_patch=first_patch, last_patch=last_patch,
            hbuild=hbuild, report=report
        )
    if len(other_patches) > 0:
        for patch_loc, patch_name in other_patches.items():
            resseq = int(patch_loc.split()[1])
            charmm_patch(patch_name, patch_sites=patch_loc)
            pcm.lingo.charmm_script(
                f'hbuild sele segid {segid} .and. resi {resseq} '
                '.and. hydrogen end'
            )
    return segid

def load_ligands(ligand_chains, segids=None):
    """Load a list of ligand chains into CHARMM."""
    all_ligands = [res for chain in ligand_chains for res in chain]
    if segids is None:
        segids = [f'LG{i:02d}' for i in range(len(all_ligands))]
    elif len(segids) != len(all_ligands):
        raise ValueError("Number of segids must match number of ligands")

    for segid, lig_res in zip(segids, all_ligands):
        lig_res.segid = segid
        print(f"[crimm] Loading ligand {lig_res.resname} SEG: {segid}")
        with tempfile.NamedTemporaryFile('w') as tf:
            tf.write(get_pdb_str(lig_res, use_charmm_format=True))
            tf.write('END\n')
            tf.flush()
            read.sequence_pdb(tf.name)
            generate.new_segment(
                seg_name=segid,
                first_patch='',
                last_patch='',
                angle=True,
                dihedral=True
            )
            read.pdb(tf.name, resid=True)
    
    lone_pair_ligands = [lig.resname for lig in all_ligands if len(lig.lone_pairs) > 0]

    if len(lone_pair_ligands) > 0:
        print(
            "[crimm] Creating lone pair coordinates for ligands "
            f"{','.join(lone_pair_ligands)} using CHARMM command COOR SHAKE"
        )
        pcm.lingo.charmm_script("coor shake")

    return segids

def load_water(water_chains, segids=None):
    # Currently only supports TIP3 water model
    if segids is None:
        segids = [f'WT{i:02d}' for i in range(len(water_chains))]
    elif len(segids) != len(water_chains):
        raise ValueError("Number of segids must match number of water chains")

    for segid, chain in zip(segids, water_chains):
        for res in chain:
            res.segid = segid
        print(f"[crimm] Loading water chain {segid}")
        chain = chain.copy()
        chain.reset_atom_serial_numbers(reset_current_only=True)
        for res in chain:
            res.resname = res.topo_definition.resname
        with tempfile.NamedTemporaryFile('w') as tf:
            tf.write(get_pdb_str(chain, use_charmm_format=True, reset_serial=False))
            tf.write('END\n')
            tf.flush()

            read.sequence_pdb(tf.name)
            generate.new_segment(
                seg_name=segid,
                first_patch='',
                last_patch='',
                angle=False,
                dihedral=False
            )
            read.pdb(tf.name, resid=True)
        segids.append(segid)
    return segids

def load_ions(ion_chains):
    segids = []
    for i, chain in enumerate(ion_chains):
        segid = f'IO{i:02d}'
        print(f"[crimm] Loading ion chain {segid}")
        for res in chain:
            res.segid = segid
        # we need to copy the chain here, since we might modify atom_serial_number
        chain = chain.copy()
        chain.reset_atom_serial_numbers(reset_current_only=True)
        
            # res.resname = res.resname.upper()
        with tempfile.NamedTemporaryFile('w') as tf:
            tf.write(get_pdb_str(chain, use_charmm_format=True, reset_serial=False))
            tf.write('END\n')
            tf.flush()

            read.sequence_pdb(tf.name)
            generate.new_segment(
                seg_name=segid,
                first_patch='',
                last_patch='',
                angle=False,
                dihedral=False
            )
            read.pdb(tf.name, resid=True)
        segids.append(segid)
    return segids

def _get_charmm_named_chain(chain, segid):
    for res in chain:
        res.segid = segid
    m_chain = chain.copy()
    if chain.chain_type == 'Polypeptide(L)':
        for res in m_chain:
            if res.resname == 'HIS':
                # we uses HSD for default HIS protonation state here
                res.resname = res.topo_definition.resname
    elif chain.chain_type == 'Polyribonucleotide':
        for res in m_chain:
            res.resname = nucleic_letters_1to3[res.resname]
    return m_chain


def _load_chain(
        pdb_filepath, segnames, hbuild = True, report = False,
        first_patch='', last_patch=''
    ):
     
    read.sequence_pdb(pdb_filepath)

    for seg in segnames:
        generate.new_segment(
            seg_name=seg, 
            first_patch=first_patch,
            last_patch=last_patch,
            setup_ic=True,
        )

    read.pdb(pdb_filepath, resi=True)

    ic.prm_fill(replace_all=False)
    ic.build()

    if report:
        pcm.lib.charmm.ic_print()
    if hbuild:
        pcm.lingo.charmm_script("hbuild sele type H* end")

def patch_disu_from_model(model):
    """Patch disulfide bonds found in a model object."""
    if 'disulf' in model.connect_dict:
        for res1, res2 in model.connect_dict['disulf']:
            seg1, seg2 = res1['chain'], res2['chain']
            seq1, seq2 = res1['resseq'], res2['resseq']
            patch_arg = f'PRO{seg1} {seq1} PRO{seg2} {seq2}'
            print('[Excuting CHARMM Command] patch DISU', patch_arg)
            generate.patch('DISU', patch_arg)

def ok_to_sync(chain):
    """DEPRECATED: Use fetch_coords_from_charmm instead."""
    resname_list = []
    if chain.undefined_res:
        print(f"Undefined residue exists! {chain.undefined_res}")
        return False
    for res in chain:
        if res.topo_definition is not None:
            resname_list.append(res.topo_definition.resname)
        else:
            return False
    return resname_list == psf.get_res()

def sync_coords(chain):
    """DEPRECATED: Use fetch_coords_from_charmm instead."""
    if not ok_to_sync(chain):
        print("[crimm] ABORT: Possible residue sequences mismatch!")
        return
    ibase = list(psf.get_ibase())
    new_coord_df = coor.get_positions()
    atom_coords = list(zip(psf.get_atype(), new_coord_df.to_numpy()))
    for i, (st, end) in enumerate(zip(ibase[:-1], ibase[1:])):
        cur_res = chain.residues[i]
        for atom_name, coordinate in atom_coords[st:end]:
            if atom_name in cur_res:
                cur_res[atom_name].coord = coordinate
    print(f'[crimm] Synchronized: {chain}')

def get_charmm_coord_dict(selected_atoms, include_resname = True):
    """Get a dictionary of coordinates of selected atoms from CHARMM.
    The dictionary is organized by SEGID, and then by residue sequence and atom name.
    """
    # atom_idx from CHARMM is zero-indexed
    atom_idx = np.array(selected_atoms.get_atom_indexes()) 
    pos = pcm.coor.get_positions().to_numpy()
    atom_pos = pos[atom_idx]
<<<<<<< HEAD
    resseq = [int(i) for i in selected_atoms.get_res_ids()]
=======
    resseq = []
    for id_str in selected_atoms.get_res_ids():
        if not id_str.isdigit():
            ## CHARMM's residue ID can be in the format of "1A", "1B", etc.
            id_str = ''.join([c for c in id_str if c.isdigit()])
        resseq.append(int(id_str))
    
>>>>>>> 6ce65a33
    resnames = selected_atoms.get_res_names()
    a_types = selected_atoms.get_atom_types()
    segids = selected_atoms.get_seg_ids()
    
    coords_dict = {}
    for segid, resseq, resname, a_name, coords in zip(
        segids, resseq, resnames, a_types, atom_pos
    ):
        if segid not in coords_dict:
            coords_dict[segid] = {}
        if not include_resname:
            coords_dict[segid][(resseq, a_name)] = coords
        else:
            coords_dict[segid][(resname, resseq, a_name)] = coords
    return coords_dict

def get_missing_water_h_dict(model):
    missing_hydrogen_dict = {}
    for water_chain in model.solvent:
        for water in water_chain:
            if len(water.missing_hydrogens) == 0:
                continue
            if water.segid not in missing_hydrogen_dict:
                missing_hydrogen_dict[water.segid] = {}
            for atom_name, missing_h in water.missing_hydrogens.items():
                missing_h_key = (water.id[1], atom_name)
                missing_hydrogen_dict[water.segid][missing_h_key] = missing_h
    return missing_hydrogen_dict

def _build_water_with_dicts(missing_water_h_dict, h_coords_dict):
    for h_key, missing_h in missing_water_h_dict.items():
        water_res = missing_h.parent
        if h_key not in h_coords_dict:
            raise KeyError(
                f'Corresponding hydrogen coordinates for {missing_h} in {water_res} not found in CHARMM'
            )
        missing_h.coord = h_coords_dict[h_key]
        h_name = h_key[-1]
        water_res.missing_hydrogens.pop(h_name)
        water_res.add(missing_h)

def create_water_hs_from_charmm(model):
    """Create missing hydrogen atoms in water residues from CHARMM."""
    missing_water_h_dicts = get_missing_water_h_dict(model)
    for segid, missing_h_dict in missing_water_h_dicts.items():
        # build water hydrogen atoms in CHARMM
        pcm.lingo.charmm_script(
            f'hbuild sele SEGI {segid} .and. .not. TYPE O* end'
        )
        charmm_water_hs = (
            pcm.SelectAtoms().by_seg_id(segid) & 
            pcm.SelectAtoms().all_hydrogen_atoms()
        )
        h_coords_dict = get_charmm_coord_dict(
            charmm_water_hs, include_resname=False
        )
        _build_water_with_dicts(missing_h_dict, h_coords_dict[segid])

def fetch_coords_from_charmm(entity):
    """Fetch coordinates from CHARMM to the entity."""
    res_list = unfold_entities(entity, 'R')
    all_charmm_atoms = pcm.SelectAtoms().all_atoms()
    charmm_coord_dict = get_charmm_coord_dict(all_charmm_atoms)
    for residue in res_list:
        atoms = list(residue.get_atoms())
        # Update lone pairs coordinates for heterogens too
        if isinstance(residue, Entities.Heterogen):
            atoms.extend(residue.lone_pairs)
        resname = residue.resname
        if resname == 'HIS':
            # use histidine's CHARMM name
            resname = residue.topo_definition.resname
        if resname == 'HOH':
            resname = 'TIP3'
        segid = residue.segid
        if segid == ' ':
            raise ValueError(f'No SEGID assigned to {residue}')
        resseq = residue.id[1]
        for atom in atoms:
            atom_name = atom.name
            atom_key = (resname, resseq, atom_name)
            if segid not in charmm_coord_dict:
                raise KeyError(
                    f'{atom} in {residue} with SEGID {segid} not found in CHARMM'
                )
            if atom_key not in charmm_coord_dict[segid]:
                raise KeyError(
                    f'{atom} in {residue} not found in CHARMM SEGMENT {segid}'
                    f' with RESNAME {resname} RESID {resseq} ATOM NAME {atom_name}'
                )
            atom.coord = charmm_coord_dict[segid][atom_key]

def sd_minimize(
    nstep, non_bonded_script, tolenr=1e-3, tolgrd=1e-3, 
    cons_harm_selection=None, cons_fix_selection=None
):
    """Perform steepest-descent minimization in CHARMM."""
    # Implement the non-bonded parameters by "running" them.
    non_bonded_script.run()
    # equivalent to: 
    # cons harm force 20 select type ca end
    has_cons_harm = False
    has_cons_fix = False
    if cons_harm_selection is not None:
        if cons_harm_selection.get_n_selected() == 0:
            warnings.warn(
                "Atom selection resulted zero atoms for CONS HARM! Skip CONS HARM setup"
            )
        else:
            status = cons_harm.setup_absolute(
                selection=cons_harm_selection,
                force_const=20
            )
            has_cons_harm = not status
            # The status would return False if success
            warnings.warn(f"Absolute harmonic restraints setup success: {has_cons_harm}")
    if cons_fix_selection is not None:
        if cons_fix_selection.get_n_selected() == 0:
            warnings.warn(
                "Atom selection resulted zero atoms for CONS FIX! Skip CONS FIX setup"
            )
        else:
            has_cons_fix = cons_fix.setup(cons_fix_selection)
            warnings.warn(f"Atom fix constraint setup success: {has_cons_fix}")
    # equivalent CHARMM scripting command: 
    # minimize abnr nstep 1000 tole 1e-3 tolgr 1e-3
    _minimize.run_sd(nstep=nstep, tolenr=tolenr, tolgrd=tolgrd)
    if has_cons_harm:
        cons_harm.turn_off()
    if has_cons_fix:
        cons_fix.turn_off()
    # equivalent CHARMM scripting command: energy
    ener_df = energy.get_energy()
    return ener_df.iloc[0].to_dict()<|MERGE_RESOLUTION|>--- conflicted
+++ resolved
@@ -330,17 +330,12 @@
     atom_idx = np.array(selected_atoms.get_atom_indexes()) 
     pos = pcm.coor.get_positions().to_numpy()
     atom_pos = pos[atom_idx]
-<<<<<<< HEAD
-    resseq = [int(i) for i in selected_atoms.get_res_ids()]
-=======
     resseq = []
     for id_str in selected_atoms.get_res_ids():
         if not id_str.isdigit():
             ## CHARMM's residue ID can be in the format of "1A", "1B", etc.
             id_str = ''.join([c for c in id_str if c.isdigit()])
         resseq.append(int(id_str))
-    
->>>>>>> 6ce65a33
     resnames = selected_atoms.get_res_names()
     a_types = selected_atoms.get_atom_types()
     segids = selected_atoms.get_seg_ids()
