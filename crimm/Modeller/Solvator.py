"""This module contains the Solvator class, which solvates a Structure, Model,
or Chain level entity with water molecules.
"""
import os
import warnings
import numpy as np
<<<<<<< HEAD
import math
=======
>>>>>>> 6ce65a33
from random import choices
from scipy.spatial import KDTree
from crimm import Data
from crimm.Modeller.CoordManipulator import CoordManipulator
from crimm.StructEntities import Atom, Residue, Model
from crimm.StructEntities.Chain import Solvent, Ion, PolymerChain
from crimm.Modeller.TopoLoader import ResidueTopologySet
from crimm.Utils.StructureUtils import get_charges
from crimm.Data.components_dict import CHARMM_PDB_ION_NAMES

WATER_COORD_PATH = os.path.join(os.path.dirname(Data.__file__), 'water_coords.npy')
BOXWIDTH=18.662 # water unit cube width

# Atom objects for water
OH2 = Atom(
    name = 'OH2',
    coord = None,
    bfactor = 0.0,
    occupancy = 1.0,
    altloc = ' ',
    fullname = 'OH2',
    serial_number = 0,
    element = 'O'
)

H1 = Atom(
    name = 'H1',
    coord = None,
    bfactor = 0.0,
    occupancy = 1.0,
    altloc = ' ',
    fullname = 'H1',
    serial_number = 0,
    element = 'H'
)

H2 = Atom(
    name = 'H2',
    coord = None,
    bfactor = 0.0,
    occupancy = 1.0,
    altloc = ' ',
    fullname = 'H2',
    serial_number = 0,
    element = 'H'
)

## TODO: deal with atom serial number > 99999 for larger structures (e.g. 1A8I)
class Solvator:
    """Solvates a Structure, Model, or Chain level entity with water molecules.
    The solvated entity will be returned as a Model level entity. The solvated
    entity will be centered in a cubic box with side length equal to the
    maximum dimension of the entity plus the cutoff distance. (i.e., Coordinates 
    will be oriented using CoordManipulator.orient_coords() before solvation.)
    The solvcut distance is the distance from the solute at which water
    molecules will be removed. The solvcut distance is used to remove water 
    molecules that are too close to the solute. 
    If altloc atoms exist in the entity, the first altloc atoms will be used to
    determine water molecules location during solvation.

    Parameters
    ----------
    entity : Structure, Model, or Chain level entity
        The entity to solvate. If a Structure level entity is provided, the
        first Model will be solvated. If a Model level entity is provided, all 
        chains in the model will be solvated. If a Chain level entity is 
        provided, the chain will be solvated. The entity is modified in place.

    Examples
    --------
    >>> from crimm import fetch_rcsb
    >>> from crimm.Modeller.Solvator import Solvator

    >>> fisrt_model = fetch_rcsb('5igv')
    >>> solvator = Solvator()
    >>> solvated_model = solvator.solvate(
            fisrt_model, cutoff=8.0, solvcut=2.1, remove_existing_water=True
        )
    >>> water_chains = [
        chain for chain in solvated if chain.chain_type == 'Solvent'
    ]

    Note that water chains are named W[A-Z] and have a maximum number of 9999 residues
    >>> water_chains 
    [<Solvent id=WA Residues=9999>, <Solvent id=WB Residues=2486>]
    >>> solvator.water_box_coords.shape # shape in (N waters, 3 atoms, 3 coords)
    (12485, 3, 3)
    >>> chain = structure[1]['A'] # get chain A from the first model
    >>> solvated_chain = solvator.solvate(chain)

    More water molecules are added to solvate the chain since the ligands are
    not included in the solvation process
    >>> solvator.water_box_coords.shape 
    (12531, 3, 3)

    """

    alphabet = 'ABCDEFGHIJKLMNOPQRSTUVWXYZ'
    available_ions = CHARMM_PDB_ION_NAMES
    def __init__(self, entity) -> None:
        if entity.level == 'S':
            self.model = entity.models[0]
        elif entity.level == 'M':
            self.model = entity
        elif entity.level == 'C':
            self.model = Model(1)
            self.model.add(entity)
        else:
            raise ValueError(
                'Solvator can only take Structure, Model, or Chain level entities'
            )
        
        self.cutoff = None
        self.solvcut = None
        self.coords = None
        self.box_dim = None
        self.water_box_coords = None
        # unit of pre-equilibrated cube of water molecules (18.662 A each side)
        self.water_unit_coords = np.load(WATER_COORD_PATH)
        self._topo_loader = self.model.topology_loader
<<<<<<< HEAD
        self.box_type = None
        self.orient_method = None
=======
        # Default box type is cube; other option is 'octa'
        self.box_type = None
>>>>>>> 6ce65a33
        
    def get_model(self):
        return self.model

    def solvate(
            self, cutoff=9.0, solvcut = 2.10,
            remove_existing_water = True,
            orient_coords = True,
<<<<<<< HEAD
            box_type = 'cube',
            orient_method = None
=======
            box_type = 'cube'
>>>>>>> 6ce65a33
        ) -> Model:
        """Solvates the entity and returns a Model level entity. The solvated
        entity will be centered in a cubic box with side length equal to the
        maximum dimension of the entity plus the cutoff distance. (i.e.,
        Coordinates will be oriented using CoordManipulator.orient_coords()
        before solvation.) The solvcut distance is the distance from the solute
        at which water molecules will be removed. The solvcut distance is used
        to remove water molecules that are too close to the solute. If altloc
        atoms exist in the entity, the first altloc atoms will be used to
        determine water molecules location during solvation.
        
        Parameters
        ----------
        cutoff : float, optional
            The distance from the solute to the edge of the cubic box. The
            default is 9.0.
        solvcut : float, optional
            The distance from the solute at which water molecules will be
            removed. The default is 2.10.
        remove_existing_water : bool, optional
            If True, remove existing water molecules from the entity. The default
            is True.
<<<<<<< HEAD
        box_type : str, optional
            The shape of the water box. The default is'cube' (default) or 'octa' 
            to choose the water box shape.
        orient_method : str, optional
            The method to orient the coordinates before solvation. The 'default'
            (default) uses the usual orientation; octa' uses an alternative 
            orientation aiming to minimize the octahedral box.
=======
>>>>>>> 6ce65a33
        """

        self.cutoff = cutoff
        self.solvcut = solvcut
        self.box_type = box_type
<<<<<<< HEAD
        self.orient_method = orient_method
        if self.orient_method is None and self.box_type == "octa": 
            self.orient_method = "octa"
        else:
            self.orient_method = "default"
=======
>>>>>>> 6ce65a33
        
        if remove_existing_water:
            self.remove_existing_water(self.model)
        if len(self.model.chains) == 0:
            raise ValueError('No chains in model to solvate')
        if orient_coords:
            coorman = CoordManipulator()
            coorman.load_entity(self.model)
<<<<<<< HEAD
            if self.orient_method == "octa":
                coorman.orient_coords_octa(apply_to_parent=(self.model.parent is not None))
                warnings.warn("Using octahedral orientation for solvation.", UserWarning)
            else:
                coorman.orient_coords(apply_to_parent=(self.model.parent is not None))
                warnings.warn("Using default orientation for solvation.", UserWarning)
=======
            coorman.orient_coords(apply_to_parent=(self.model.parent is not None))
>>>>>>> 6ce65a33
            warnings.warn(
                'Orienting coordinates before solvation. This may change the '
                'atom coordinates of the entity in the structure.',
                UserWarning
            )
        self.coords = self._extract_coords(self.model)
        self.box_dim = (self.coords.ptp(0)+self.cutoff).max()

        return self._solvate_model()


    def _extract_coords(self, entity) -> np.ndarray:
        """Extracts coordinates from entity. If any altloc atoms are present, 
        only the first altloc atoms will be included in the returned array."""
        coords = []
        for atom in entity.get_atoms(include_alt=False):
            coords.append(atom.coord)
        return np.array(coords)

    def remove_existing_water(self, model: Model) -> Model:
        """Removes existing water molecules from the model."""
        remove_list = []
        for chain in model.chains:
            if chain.chain_type == 'Solvent':
                remove_list.append(chain.id)
        for chain_id in remove_list:
            warnings.warn(
                f'Removing existing water chain {chain_id} from model',
                UserWarning
            )
            model.detach_child(chain_id)
    
    def create_water_box_coords(self) -> np.ndarray:
        """
        Creates a water box grid based on the chosen box type.
          - For 'cube': builds a cubic grid with side length = box_dim.
          - For 'octa': builds a grid over a cube of side length = box_dim * sqrt(4/3)
            (the bounding cube of a truncated octahedron) and then selects only those
            water molecules whose oxygen atom is at least 'solvcut' inside the octahedron.
        """
        if self.box_type == "cube":
            n_water_cubes = int(np.ceil(self.box_dim / BOXWIDTH))
            water_coords_expanded = self.water_unit_coords.reshape(-1, 3)
            n_atoms = water_coords_expanded.shape[0]
            water_line = np.empty((n_atoms * n_water_cubes, 3))
            water_plane = np.empty((n_atoms * n_water_cubes ** 2, 3))
            water_box = np.empty((n_atoms * n_water_cubes ** 3, 3))
            
            for i in range(n_water_cubes):
                st, end = i * n_atoms, (i + 1) * n_atoms
                water_line[st:end, 0] = water_coords_expanded[:, 0] + i * BOXWIDTH
                water_line[st:end, 1:] = water_coords_expanded[:, 1:]
            
            n_atoms_per_line = water_line.shape[0]
            for i in range(n_water_cubes):
                st, end = i * n_atoms_per_line, (i + 1) * n_atoms_per_line
                water_plane[st:end] = water_line
                water_plane[st:end, 1] += i * BOXWIDTH
            
            n_atoms_per_plane = water_plane.shape[0]
            for i in range(n_water_cubes):
                st, end = i * n_atoms_per_plane, (i + 1) * n_atoms_per_plane
                water_box[st:end] = water_plane
                water_box[st:end, 2] += i * BOXWIDTH
            
            # Recenter the box
            translation_vec = -water_box.ptp(0) / 2 - water_box.min(0)
            water_box += translation_vec
            return water_box
        elif self.box_type == "octa":
            # Bounding cube side length for the octahedron is box_dim * sqrt(4/3)
            grid_length = self.box_dim * math.sqrt(4 / 3)
            n_units = int(math.ceil(grid_length / BOXWIDTH))
            water_coords_expanded = self.water_unit_coords.reshape(-1, 3)
            n_atoms = water_coords_expanded.shape[0]
            water_points = []
            for i in range(n_units):
                for j in range(n_units):
                    for k in range(n_units):
                        translation = np.array([i * BOXWIDTH, j * BOXWIDTH, k * BOXWIDTH])
                        for atom in water_coords_expanded:
                            water_points.append(atom + translation)
            water_points = np.array(water_points)
            # Recenter the grid so that its bounding box is centered at the origin
            translation_vec = -water_points.ptp(0) / 2 - water_points.min(0)
            water_points += translation_vec
            # Reshape into water molecules (each with 3 atoms)
            water_box = water_points.reshape(-1, 3, 3)
            # Filter water molecules by testing that the oxygen atom (first atom)
            # is at least 'solvcut' inside the truncated octahedron.
            selected_waters = []
            for water in water_box:
                oxygen = water[0]
                x, y, z = oxygen
                d = self.box_dim / math.sqrt(3)
                # Compute differences for the square faces:
                dist1 = abs(x) - d
                dist2 = abs(y) - d
                dist3 = abs(z) - d
                # Compute differences for the hexagonal faces:
                dist4 = (abs(x + y + z) - self.box_dim) / math.sqrt(3)
                dist5 = (abs(x + y - z) - self.box_dim) / math.sqrt(3)
                dist6 = (abs(x - y + z) - self.box_dim) / math.sqrt(3)
                dist7 = (abs(x - y - z) - self.box_dim) / math.sqrt(3)
                sdf_value = max(dist1, dist2, dist3, dist4, dist5, dist6, dist7)
                if sdf_value <= -self.solvcut:
                    selected_waters.append(water)
            return np.array(selected_waters)
        else:
            raise ValueError("Unsupported box type")

    def get_expelled_water_box_coords(self) -> np.ndarray:
        """
        Returns water molecules that are outside the solvcut distance from the solute.
        For the cubic box the original boundary selection is applied; for the
        octahedral box, the grid (already filtered by the truncated octahedron
        condition) is further filtered by ensuring that water oxygens are not within
        solvcut of the solute.
        """
        if self.box_type == "cube":
            water_box = self.create_water_box_coords()  # shape (N_points, 3)
            # Select water molecules fully within the cubic boundary.
            c1 = water_box > self.box_dim / 2
            c2 = water_box < -self.box_dim / 2
            boundary_select = np.logical_not(
                np.any((c1 | c2).reshape(-1, 3, 3), axis=(1, 2))
            )
            kd_tree = KDTree(self.coords)
            water_kd_tree = KDTree(water_box)
            r = water_kd_tree.query_ball_tree(kd_tree, self.solvcut)
            within_cutoff = np.empty(len(r), dtype=bool)
            for i, nei_list in enumerate(r):
                within_cutoff[i] = bool(len(nei_list))
            cutoff_select = np.logical_not(
                np.any(within_cutoff.reshape(-1, 3), axis=1)
            )
            water_box = water_box.reshape((-1, 3, 3))[boundary_select & cutoff_select]
            return water_box
        elif self.box_type == "octa":
            water_box = self.create_water_box_coords()  # Already shape (N_waters, 3, 3)
            # Use the oxygen atom (first atom) of each water for KDTree filtering.
            oxy_coords = np.array([water[0] for water in water_box])
            kd_tree = KDTree(self.coords)
            water_kd_tree = KDTree(oxy_coords)
            r = water_kd_tree.query_ball_tree(kd_tree, self.solvcut)
            cutoff_select = []
            for nei_list in r:
                cutoff_select.append(not bool(len(nei_list)))
            cutoff_select = np.array(cutoff_select)
            water_box = water_box[cutoff_select]
            return water_box
        else:
            raise ValueError("Unsupported box type")

    def _create_new_water_chain(self, alphabet_index) -> Solvent:
        chain_id = 'W'+self.alphabet[alphabet_index]
        water_chain = Solvent(chain_id)
        water_chain.pdbx_description = 'water'
        water_chain.source = 'generated'
        return water_chain

    def _solvate_model(self):
        self.water_box_coords = self.get_expelled_water_box_coords()
        alphabet_index = 0
        assert self.water_box_coords.shape[1:] == (3, 3), \
        f'Invalid water box coords shape {self.water_box_coords.shape}'
        water_chains = []
        for i, res_coords in enumerate(self.water_box_coords):
            # split water molecules into chains of 9999 residues for PDB format
            # compliance
            resseq = i % 9999 + 1
            if resseq == 1:
                cur_water_chain = self._create_new_water_chain(alphabet_index)
                alphabet_index += 1
                water_chains.append(cur_water_chain)

            water_res = Residue((' ', resseq, ' '), 'HOH', '')

            cur_oxygen = OH2.copy()
            cur_h1 = H1.copy()
            cur_h2 = H2.copy()

            OH2_coord, H1_coord, H2_coord = res_coords
            cur_oxygen.coord = OH2_coord
            cur_h1.coord = H1_coord
            cur_h2.coord = H2_coord

            water_res.add(cur_oxygen)
            water_res.add(cur_h1)
            water_res.add(cur_h2)
            cur_water_chain.add(water_res)

        for water_chain in water_chains:
            self.model.add(water_chain)
            if self._topo_loader is not None:
                self._topo_loader.generate_solvent(
                    water_chain, solvent_model='TIP3'
                )

        return water_chains

            
    def add_balancing_ions(
            self, present_charge = None, cation='SOD', anion='CLA', skip_undefined=True
        ) -> Ion:
        """Add balancing ions to the solvated entity to bring total charge to zero.
        The default cation is Na+ and the default anion is Cl-. If the entity is
        not a solvated entity, a ValueError will be raised. A random selection of
        water molecules in the water box will be replaced with balancing ions.
        Returns a chain containing the balancing ions.
        
        Parameters
        ----------
        entity : Structure, Model, or Chain level entity
            The solvated entity to add balancing ions to.
        present_charge : int, optional
            The present charge of the solvated entity. If None, the charge will be
            calculated from the entity. The default is None. If for any reason you
            want to balance the charge to a non-zero value, you can specify it here.
        cation : str, optional
            The cation to use. The default is 'SOD' (Na+).
        anion : str, optional
            The anion to use. The default is 'CLA' (Cl-).
                
        Returns
        -------
        ion_chain : Chain
            A chain containing the balancing ions.
        """
        solvents = [chain for chain in self.model if chain.chain_type == 'Solvent']
        if len(solvents) == 0:
            raise ValueError(
                'Entity must be a solvated Structure or Model'
            )
        
        if present_charge is None:
            charge_dict = {}
            total_charges = 0
            for chain in self.model:
                if chain.chain_type == 'Solvent':
                    continue
                if chain.total_charge is None:
                    if not skip_undefined:
                        raise ValueError(
                            'Chain {chain.id} has no topology definition for atom charge! '
                            'Cannot calculate total charge.'
                        )
                    
                    warnings.warn(
                        'Chain {chain.id} has no topology definition for atom charge! '
                        'Assume zero charge.',
                    )
                charge_dict[chain.id] = chain.total_charge
                total_charges+=chain.total_charge
            print(f'Total charges before adding ions: {total_charges}')
            for chain_id, charge in charge_dict.items():
                print(f'  [Chain {chain_id}] {charge}')
        else:
            total_charges = present_charge
            print(f'Total charges before adding ions: {total_charges}')

        if total_charges == 0:
            warnings.warn('No balancing ions needed', UserWarning)
            return None
        
        if abs(int(total_charges)-total_charges) > 1e-2:
            raise ValueError(
                f'Invalid total charge {total_charges} for balancing ions! '
                'Total charge must be an integer.'
            )

        if total_charges > 0:
            ion_list = [anion for i in range(int(total_charges))]
        else:
            ion_list = [cation for i in range(int(-total_charges))]

        new_ion_chain = self._create_ion_chain(solvents, ion_list)
        self.model.add(new_ion_chain)
        if self._topo_loader is not None:
            self._topo_loader.generate(new_ion_chain)

        return new_ion_chain
        
    def _create_ion_chain(self, solvents, ion_list):
        
        water_res = [res for chain in solvents for res in chain]
        chosen_waters = choices(water_res, k=len(ion_list))
        rtf = ResidueTopologySet('water_ions')
        new_ion_chain = Ion('IA')
        ion_names = ', '.join(set(ion_list))
        new_ion_chain.pdbx_description = f"balancing ions ({ion_names})"
        for i, (chosen_water, ion_name) in enumerate(zip(chosen_waters, ion_list), start=1):
            if 'OH2' in chosen_water:
                oxy_coord = chosen_water['OH2'].coord
            elif 'O' in chosen_water:
                oxy_coord = chosen_water['O'].coord
            else:
                raise KeyError(f'No oxygen atom present in water {chosen_water}')
            if ion_name not in rtf.res_defs:
                raise ValueError(
                    f'Ion {ion_name} not exist in water_ions.rtf. Ion names must be '
                    f'in {CHARMM_PDB_ION_NAMES.keys()}'
                )
            ion_res = rtf[ion_name].create_residue(resseq=i)
            ion_res.atoms[0].coord = oxy_coord
            new_ion_chain.add(ion_res)
            if (water_chain:=chosen_water.parent) is not None:
                water_chain.detach_child(chosen_water.id)

        return new_ion_chain
        
        
        
<<<<<<< HEAD
        
        
        
=======
>>>>>>> 6ce65a33
<|MERGE_RESOLUTION|>--- conflicted
+++ resolved
@@ -4,10 +4,7 @@
 import os
 import warnings
 import numpy as np
-<<<<<<< HEAD
 import math
-=======
->>>>>>> 6ce65a33
 from random import choices
 from scipy.spatial import KDTree
 from crimm import Data
@@ -128,13 +125,8 @@
         # unit of pre-equilibrated cube of water molecules (18.662 A each side)
         self.water_unit_coords = np.load(WATER_COORD_PATH)
         self._topo_loader = self.model.topology_loader
-<<<<<<< HEAD
         self.box_type = None
         self.orient_method = None
-=======
-        # Default box type is cube; other option is 'octa'
-        self.box_type = None
->>>>>>> 6ce65a33
         
     def get_model(self):
         return self.model
@@ -143,12 +135,9 @@
             self, cutoff=9.0, solvcut = 2.10,
             remove_existing_water = True,
             orient_coords = True,
-<<<<<<< HEAD
             box_type = 'cube',
             orient_method = None
-=======
-            box_type = 'cube'
->>>>>>> 6ce65a33
+
         ) -> Model:
         """Solvates the entity and returns a Model level entity. The solvated
         entity will be centered in a cubic box with side length equal to the
@@ -171,7 +160,6 @@
         remove_existing_water : bool, optional
             If True, remove existing water molecules from the entity. The default
             is True.
-<<<<<<< HEAD
         box_type : str, optional
             The shape of the water box. The default is'cube' (default) or 'octa' 
             to choose the water box shape.
@@ -179,21 +167,16 @@
             The method to orient the coordinates before solvation. The 'default'
             (default) uses the usual orientation; octa' uses an alternative 
             orientation aiming to minimize the octahedral box.
-=======
->>>>>>> 6ce65a33
         """
 
         self.cutoff = cutoff
         self.solvcut = solvcut
         self.box_type = box_type
-<<<<<<< HEAD
         self.orient_method = orient_method
         if self.orient_method is None and self.box_type == "octa": 
             self.orient_method = "octa"
         else:
             self.orient_method = "default"
-=======
->>>>>>> 6ce65a33
         
         if remove_existing_water:
             self.remove_existing_water(self.model)
@@ -202,16 +185,13 @@
         if orient_coords:
             coorman = CoordManipulator()
             coorman.load_entity(self.model)
-<<<<<<< HEAD
             if self.orient_method == "octa":
                 coorman.orient_coords_octa(apply_to_parent=(self.model.parent is not None))
                 warnings.warn("Using octahedral orientation for solvation.", UserWarning)
             else:
                 coorman.orient_coords(apply_to_parent=(self.model.parent is not None))
                 warnings.warn("Using default orientation for solvation.", UserWarning)
-=======
-            coorman.orient_coords(apply_to_parent=(self.model.parent is not None))
->>>>>>> 6ce65a33
+
             warnings.warn(
                 'Orienting coordinates before solvation. This may change the '
                 'atom coordinates of the entity in the structure.',
@@ -522,12 +502,4 @@
                 water_chain.detach_child(chosen_water.id)
 
         return new_ion_chain
-        
-        
-        
-<<<<<<< HEAD
-        
-        
-        
-=======
->>>>>>> 6ce65a33
+
