--- conflicted
+++ resolved
@@ -10,11 +10,7 @@
 from .Model import Model
 from .Chain import (
     PolymerChain, Heterogens, Solvent, CoSolvent, Ion,
-<<<<<<< HEAD
-    Glycosylation, NucleosidePhosphate, Chain, Ligand
-=======
     Glycosylation, NucleosidePhosphate, Chain, Ligand, Oligosaccharide, Macrolide
->>>>>>> 6ce65a33
 )
 from .Residue import Residue
 
@@ -59,11 +55,8 @@
         'protein': 'Polypeptide(L)',
         'rna': 'Polyribonucleotide',
         'dna': 'Polydeoxyribonucleotide',
-<<<<<<< HEAD
-=======
         'oligosaccharide': 'Oligosaccharide',
         'macrolide': 'Macrolide',
->>>>>>> 6ce65a33
         'other_polymer': 'PolymerChain',
         'solvent': 'Solvent',
         'unknown_type': 'UnknownType',
@@ -75,10 +68,7 @@
     }
     def __init__(
             self, entity, rename_charmm_ions=True, rename_solvent_oxygen=True,
-<<<<<<< HEAD
-=======
             identify_ligands=False
->>>>>>> 6ce65a33
         ):
         """Initialize the OrganizedModel object.
         Args:
@@ -103,13 +93,10 @@
         super().__init__(model.id)
         self.pdbx_description = pdbx_description
         self.connect_dict = copy(model.connect_dict)
-<<<<<<< HEAD
-=======
         ## keep original model's connect atoms for looking up covalent bonds
         ## for glycosylation
         self._ref_connect_atoms = model.connect_atoms
         self.identify_ligands = identify_ligands
->>>>>>> 6ce65a33
         self.rcsb_web_data = None
         # Binding Affinity Information
         self.binding_info = None
@@ -143,11 +130,7 @@
             self.lig_names = set(self.binding_info.comp_id)
         if self.bio_mol_info is not None:
             self.bio_mol_names = set(self.bio_mol_info.name)
-<<<<<<< HEAD
-        self.organize(model)
-=======
         self.organize(model, identify_ligands=self.identify_ligands)
->>>>>>> 6ce65a33
         if rename_solvent_oxygen:
             self.rename_solvent_oxygen()
         if rename_charmm_ions:
@@ -176,15 +159,12 @@
     def DNA(self):
         return self.filter('dna')
     @property
-<<<<<<< HEAD
-=======
     def oligosaccharide(self):
         return self.filter('oligosaccharide')
     @property
     def macrolide(self):
         return self.filter('macrolide')
     @property
->>>>>>> 6ce65a33
     def other_polymer(self):
         return self.filter('other_polymer')
     @property
@@ -236,17 +216,11 @@
 
     def is_glycosylation(self, residue):
         """Check if the heterogen is part of glycosylation (covalently bonded sugar)"""
-<<<<<<< HEAD
-        if 'covale' not in self.connect_atoms:
-            return False
-        for atom_pair in self.connect_atoms['covale']:
-=======
         if self._ref_connect_atoms is None:
             return False
         if 'covale' not in self._ref_connect_atoms:
             return False
         for atom_pair in self._ref_connect_atoms['covale']:
->>>>>>> 6ce65a33
             if residue in unfold_entities(atom_pair, 'R'):
                 return True
         return False
@@ -288,29 +262,6 @@
         elif len(all_description) > 0:
             hetero_chain.pdbx_description = ', '.join(all_description)
         hetero_chain.resnames = ', '.join(resnames)
-<<<<<<< HEAD
-
-        return hetero_chain
-
-    def determine_heterogen_type(self, heterogens):
-        """Determine the type of heterogens in the model."""
-        heterogen_type_dict = {
-            'NucleosidePhosphate': [],
-            'Glycosylation': [],
-            'Ligand': [],
-            'CoSolvent': [],
-            'Ion': []
-        }
-
-        for res in heterogens:
-            if len(res.resname) <= 2:
-                heterogen_type_dict['Ion'].append(res)
-            elif res.resname in NUCLEOSIDE_PHOS:
-                heterogen_type_dict['NucleosidePhosphate'].append(res)
-            elif self.is_glycosylation(res):
-                heterogen_type_dict['Glycosylation'].append(res)
-=======
-
         return hetero_chain
 
     def determine_heterogen_type(self, heterogens, identify_ligands=False):
@@ -334,7 +285,6 @@
                 heterogen_type_dict['Ligand'].append(res)
             elif res.resname in NUCLEOSIDE_PHOS:
                 heterogen_type_dict['NucleosidePhosphate'].append(res)
->>>>>>> 6ce65a33
             elif self.is_ligand(res):
                 heterogen_type_dict['Ligand'].append(res)
             else:
@@ -342,15 +292,9 @@
         return heterogen_type_dict
     
     def update(self):
-<<<<<<< HEAD
-        self.organize(self)
-
-    def organize(self, model: Model):
-=======
         self.organize(self, identify_ligands=self.identify_ligands)
 
     def organize(self, model: Model, identify_ligands=False):
->>>>>>> 6ce65a33
         """Organize the chains in the model into categories."""
         undecided_heterogens = []
         all_chains = []
@@ -362,32 +306,6 @@
             elif chain.chain_type == 'Heterogens':
                 undecided_heterogens.extend(chain.residues)
             else:
-<<<<<<< HEAD
-                all_chains.append(chain)
-
-        heterogen_type_dict = self.determine_heterogen_type(undecided_heterogens)
-        heterogen_type_dict.update(solvent_entry)
-
-        for i, (chain_type, hetero_res_list) in enumerate(heterogen_type_dict.items()):
-            if len(hetero_res_list) == 0:
-                continue
-            temp_id = index_to_letters(i)
-            for res in hetero_res_list:
-                chain_id_map[res.parent.id] = temp_id
-            hetero_chain = self.create_hetero_chain(
-                f'__{temp_id}', hetero_res_list, chain_type
-            )
-            all_chains.append(hetero_chain)
-
-        all_chains.sort(key=lambda x: x.id)
-        
-        for i, chain in enumerate(all_chains):
-            chain.detach_parent()
-            new_id = index_to_letters(i)
-            chain_id_map[chain.id] = new_id
-            chain.id = new_id
-            self.add(chain)
-=======
                 chain_id_map[chain.id] = chain.id
                 all_chains.append(chain)
 
@@ -425,7 +343,6 @@
             chain.id = new_id
             self.add(chain)
         chain_id_map = {k: temp_id_map[v] for k, v in chain_id_map.items()}
->>>>>>> 6ce65a33
         # update the connected atoms in the model level bonds (e.g. disulfide bonds)
         self._update_connect_dict_chain_id(chain_id_map)
         self.set_connect(self.connect_dict)
