import warnings
import numpy as np
from Bio.PDB.Residue import Residue as _Residue
from Bio.PDB.Entity import Entity
from Bio.PDB.Residue import DisorderedResidue as _DisorderedResidue
from crimm.StructEntities.TopoElements import Bond
from crimm.Utils.StructureUtils import get_coords

class Residue(_Residue):
    """Residue class derived from Biopython Residue and made compatible with
    CHARMM Topology.
    
    init args:
    res_id: int or (str, int, str)
        Residue id can be either residue sequence number (int) or a Biopython style
        resid tuple with (hetfield:str, resseq:int, icode:str). If only residue
        sequence number is given, the residue is assumed to be a canonical residue.
    resname: str
        Residue name.
    segid: str
        Segment identifier.
    author_seq_id: int, optional
        Author sequence number.
    """
    def __init__(self, res_id, resname, segid, author_seq_id=None):
        if isinstance(res_id, int):
            # Biopython Residue class requires a tuple of (hetfield, resseq, icode)
            # assume canonical residue if res_id is given as an integer
            res_id = (' ', res_id, ' ')
        elif not isinstance(res_id, tuple):
            raise ValueError(
                'res_id must be either an integer or a tuple of (str, int, str)'
            )
        super().__init__(res_id, resname, segid)
        self.author_seq_id = author_seq_id
        # Forcefield Parameters
        self.topo_definition = None
        self.missing_atoms = None
        self.missing_hydrogens = None
        self.atom_groups = None
        self.impropers = None
        self.cmap = None
        self.H_donors = None
        self.H_acceptors = None
        self.is_patch = None
        self.param_desc = None
        self.undefined_atoms = None
    
    @property
    def total_charge(self):
        """Return the total charge of the residue."""
        total_charge = 0
        for atom in self.child_list:
            if atom.topo_definition is None:
                return None
            total_charge += atom.topo_definition.charge
        return round(total_charge, 2)

    @property
    def atoms(self):
        """Alias for child_list. Return the list of atoms in the residue."""
        return self.child_list
    
    def get_atoms(self, include_alt=False):
        """Return the list of all atoms. If include_alt is True, all altloc of 
        disordered atoms will be present."""
        if include_alt:
            yield from self.get_unpacked_list()
        else:
            yield from self.child_list
    
    def reset_atom_serial_numbers(self, include_alt=True):
        """Reset all atom serial numbers in the encompassing entity (the parent
        structure, model, and chain, if they exist) starting from 1."""
        top_parent = self.get_top_parent()
        if top_parent is not self:
            top_parent.reset_atom_serial_numbers(include_alt=include_alt)
            return
        # no parent, reset the serial number for the entity itself
        i = 1
        for atom in self.get_atoms(include_alt=include_alt):
            atom.set_serial_number(i)
            i+=1

    def _ipython_display_(self):
        """Return the nglview interactive visualization window"""
        if len(self) == 0:
            return
        from crimm.Visualization import show_nglview
        from IPython.display import display
        display(show_nglview(self))
        print(repr(self))

    def get_top_parent(self):
        if self.parent is None:
            return self
        return self.parent.get_top_parent()
    
    def get_bonds_within_residue(self):
        """Return a list of bonds within the residue (peptide bonds linking neighbor 
        residues are excluded). Raise ValueError if the topology definition is 
        not loaded."""
        if self.topo_definition is None:
            raise ValueError(
                'Topology definition is not loaded for this residue!'
            )
        bonds = []
        bond_dict = self.topo_definition.bonds
        for bond_type, bond_list in bond_dict.items():
            for atom_name1, atom_name2 in bond_list:
                if not (atom_name1 in self and atom_name2 in self):
                    continue
                atom1, atom2 = self[atom_name1], self[atom_name2]
                bonds.append(
                    Bond(atom1, atom2, bond_type)
                )
        return bonds

class DisorderedResidue(_DisorderedResidue):
    
    def get_top_parent(self):
        if self.parent is None:
            return self
        return self.parent.get_top_parent()
    
    def reset_atom_serial_numbers(self, include_alt=True):
        """Reset all atom serial numbers in the encompassing entity (the parent
        structure, model, and chain, if they exist) starting from 1."""
        self.selected_child.reset_atom_serial_numbers(include_alt=include_alt)
        
    def get_atoms(self, include_alt=False):
        """Return a generator of all atoms in the disordered residue."""
        if include_alt:
            for res in self.child_dict.values():
                yield from res.get_unpacked_list()
        else:
            yield from self.selected_child.child_list


class Heterogen(Residue):
    def __init__(self, res_id, resname, segid, rdkit_mol=None):
        if rdkit_mol is not None:
            from crimm.Adaptors.RDKitConverter import RDKitHetConverter
            rd_converter = RDKitHetConverter()
            rd_converter.load_rdkit_mol(rdkit_mol, resname)
            self = rd_converter.get_heterogen()
            self.res_id = res_id
            self.segid = segid
            self.pdbx_description = None
            return
        super().__init__(res_id, resname, segid)
        self.pdbx_description = None
        self._rdkit_mol = rdkit_mol
        self.lone_pair_dict = {}
        # This is for the purpose of visualization and rdkit mol conversion. 
        # The actual bond information should stored in the topo_definition attribute.
        self._bonds = None

    def __getitem__(self, id):
        """Return the child with given id."""
        return {**self.child_dict, **self.lone_pair_dict}[id]
    
    def __contains__(self, id):
        return super().__contains__(id) or id in self.lone_pair_dict
    
    @property
    def lone_pairs(self):
        """Return the list of lone pairs in the residue."""
        return list(self.lone_pair_dict.values())

    @property
    def total_charge(self):
        """Return the total charge of the residue."""
        total_charge = super().total_charge
        for lp in self.lone_pairs:
            total_charge += lp.topo_definition.charge
        return round(total_charge, 2)

    @property
    def bonds(self):
        """Return the list of bonds in the residue."""
        if self.topo_definition is not None:
            return self.topo_definition.bonds
        return self._bonds

    @bonds.setter
    def bonds(self, value):
        if self.topo_definition is not None:
            raise ValueError(
                'Bonds information already exists in the topo_definition attribute!'
                'Remove and/or regenerate the topology definition if you want to change' 
                'the bonds.'
            )
        self._bonds = value

    @property
    def rdkit_mol(self):
        """Return the RDKit molecule object."""
        if self._rdkit_mol is None:
            return
        conf = self._rdkit_mol.GetConformer(0)
        for i, atom in enumerate(self.atoms):
<<<<<<< HEAD
            conf.SetAtomPosition(i, atom.get_coord())
=======
            conf.SetAtomPosition(i, atom.get_coord().astype(np.float64))
>>>>>>> 6ce65a33
        return self._rdkit_mol

    def add(self, atom):
        """Special method for Add an Atom object to Heterogen. Any duplicated 
        Atom id will be renamed.

        Checks for adding duplicate atoms, and raises a warning if so.
        """
        atom_id = atom.get_id()
        if self.has_id(atom_id):
            # some ligands in PDB could have duplicated atom names, we will
            # recursively check and rename the atom.
            atom.id = atom.id+'A'
            warnings.warn(
                f"Atom {atom_id} defined twice in residue {self}!"+
                f' Atom id renamed to {atom.id}.'
            )
            self.add(atom)
        else:
            Entity.add(self, atom)

    def copy(self):
        """Return a copy of the Heterogen object."""
        new = super().copy()
        new.pdbx_description = self.pdbx_description
        return new<|MERGE_RESOLUTION|>--- conflicted
+++ resolved
@@ -200,11 +200,7 @@
             return
         conf = self._rdkit_mol.GetConformer(0)
         for i, atom in enumerate(self.atoms):
-<<<<<<< HEAD
-            conf.SetAtomPosition(i, atom.get_coord())
-=======
             conf.SetAtomPosition(i, atom.get_coord().astype(np.float64))
->>>>>>> 6ce65a33
         return self._rdkit_mol
 
     def add(self, atom):
